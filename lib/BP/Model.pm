--- conflicted
+++ resolved
@@ -2155,7 +2155,17 @@
 	}
 }
 
-<<<<<<< HEAD
+sub version() {
+	my $self = shift;
+	
+	Carp::croak((caller(0))[3].' is an instance method!')  unless(ref($self));
+	
+	my $dataVersion = undef;
+	$dataVersion = $self->annotations->hash->{'data-version'}  if(exists($self->annotations->hash->{'data-version'}));
+	
+	return $dataVersion;
+}
+
 1;
 
 package BP::Model::CV::Meta;
@@ -2181,20 +2191,6 @@
 
 # This method add enclosed CVs to the meta-CV
 sub add(@) {
-=======
-sub version() {
-	my $self = shift;
-	
-	Carp::croak((caller(0))[3].' is an instance method!')  unless(ref($self));
-	
-	my $dataVersion = undef;
-	$dataVersion = $self->annotations->hash->{'data-version'}  if(exists($self->annotations->hash->{'data-version'}));
-	
-	return $dataVersion;
-}
-
-sub _jsonId() {
->>>>>>> a31140f1
 	my $self = shift;
 	
 	Carp::croak((caller(0))[3].' is an instance method!')  unless(ref($self));
